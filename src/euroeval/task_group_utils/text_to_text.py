"""Utility functions related to the text-to-text task group."""

import logging
import typing as t

import numpy as np

from ..constants import METRIC_ATTRIBUTES_TAKING_UP_MEMORY
from ..exceptions import InvalidBenchmark
from ..metrics import HuggingFaceMetric
from ..utils import raise_if_model_output_contains_nan_values

if t.TYPE_CHECKING:
    from datasets.arrow_dataset import Dataset
    from transformers.trainer_utils import EvalPrediction

    from ..data_models import BenchmarkConfig, DatasetConfig, GenerativeModelOutput
    from ..types import Labels, Predictions


logger = logging.getLogger("euroeval")


def compute_metrics(
    model_outputs_and_labels: "tuple[Predictions, Labels] | EvalPrediction",
    dataset_config: "DatasetConfig",
    benchmark_config: "BenchmarkConfig",
    dataset: "Dataset",
) -> dict[str, float]:
    """Compute the metrics needed for evaluation.

    Args:
        model_outputs_and_labels:
            The first sequence contains the model outputs and the second sequence
            contains the true labels.
        dataset_config:
            The configuration of the dataset.
        benchmark_config:
            The configuration of the benchmark.
        dataset:
            The dataset used for evaluation. This is only used in case any additional
            metadata is used to compute the metrics.

    Returns:
        A dictionary with the names of the metrics as keys and the metric values as
        values.
    """
    model_outputs, labels = model_outputs_and_labels

    # If the model outputs is a pair, then the first element corresponds to the model
    # predictions
    if isinstance(model_outputs, tuple) and len(model_outputs) == 2:
        model_outputs = model_outputs[0]

    assert not isinstance(model_outputs, tuple)
    raise_if_model_output_contains_nan_values(model_output=model_outputs)

    model_output_dtype = np.asarray(model_outputs).dtype
    output_is_prob = model_output_dtype in [np.float16, np.float32, np.float64]
    if output_is_prob:
        predictions = np.asarray(model_outputs).argmax(axis=-1)
    else:
        predictions = model_outputs

    results: dict[str, float] = dict()
    for metric in dataset_config.task.metrics:
        # Some metrics can be computed on hardware accelerators. In this case we
        # start by setting the device to the same device as the model
        if (
            isinstance(metric, HuggingFaceMetric)
            and metric.compute_kwargs.get("device", None) == "auto"
        ):
            metric.compute_kwargs["device"] = benchmark_config.device.type

        while True:
            try:
                score: float | None = metric(
                    predictions=predictions,
                    references=labels,
                    dataset=dataset,
<<<<<<< HEAD
                    cache_dir=benchmark_config.cache_dir,
=======
                    dataset_config=dataset_config,
                    benchmark_config=benchmark_config,
>>>>>>> ad96f315
                )
                break
            except Exception as e:
                oom_error = [
                    "CUDA out of memory",
                    "CUDA error",
                    "MPS backend out of memory",
                ]
                if not any(error in str(e) for error in oom_error):
                    raise InvalidBenchmark(str(e)) from e

                if (
                    isinstance(metric, HuggingFaceMetric)
                    and metric.compute_kwargs.get("device", "cpu") != "cpu"
                ):
                    metric.compute_kwargs["device"] = "cpu"
                    logger.debug(
                        "Out of memory error occurred during the computation of "
                        f"the metric {metric.pretty_name}. Moving the computation to "
                        "the CPU."
                    )
                else:
                    raise InvalidBenchmark(str(e)) from e
            finally:
                for attribute in METRIC_ATTRIBUTES_TAKING_UP_MEMORY:
                    if hasattr(metric, attribute):
                        logger.debug(
                            f"Deleting the {attribute!r} attribute of the metric "
                            f"{metric.pretty_name} to free up memory."
                        )
                        delattr(metric, attribute)

        # The metric returns None if we are running on multi-GPU and the current
        # process is not the main process
        if score is not None:
            results[metric.name] = score

    return results


def extract_labels_from_generation(
    input_batch: dict[str, list], model_output: "GenerativeModelOutput"
) -> list[t.Any]:
    """Extract the predicted labels from the generated output.

    Args:
        input_batch:
            The input batch, where the keys are the feature names and the values
            are lists with the feature values.
        model_output:
            The raw generated output of the model.

    Returns:
        The predicted labels.
    """
    return model_output.sequences<|MERGE_RESOLUTION|>--- conflicted
+++ resolved
@@ -78,12 +78,8 @@
                     predictions=predictions,
                     references=labels,
                     dataset=dataset,
-<<<<<<< HEAD
-                    cache_dir=benchmark_config.cache_dir,
-=======
                     dataset_config=dataset_config,
                     benchmark_config=benchmark_config,
->>>>>>> ad96f315
                 )
                 break
             except Exception as e:
