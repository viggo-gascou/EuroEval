--- conflicted
+++ resolved
@@ -4,17 +4,8 @@
 import typing as t
 
 import numpy as np
-<<<<<<< HEAD
-from evaluate import EvaluationModule
-from lingua import IsoCode639_1, LanguageDetectorBuilder
-
-from ..benchmark_config_factory import get_correct_language_codes
-from ..constants import METRIC_ATTRIBUTES_TAKING_UP_MEMORY, MIN_CONFIDENCE_SCORE
-from ..data_models import BenchmarkConfig, DatasetConfig, GenerativeModelOutput
-=======
 
 from ..constants import METRIC_ATTRIBUTES_TAKING_UP_MEMORY
->>>>>>> 8b1a6ef1
 from ..exceptions import InvalidBenchmark
 from ..metrics import HuggingFaceMetric
 from ..utils import raise_if_model_output_contains_nan_values
@@ -71,22 +62,6 @@
     else:
         predictions = model_outputs
 
-    # Set up languages and language detector with lingua
-    target_langs = get_correct_language_codes(
-        language_codes=[lang.code for lang in dataset_config.languages]
-    )
-    lingua_langs = [IsoCode639_1.from_str(lang_code) for lang_code in target_langs]
-
-    # We use the detector with all latin languages, since we do not want to be in
-    # single language mode for datasets that only have a single language.
-    # This is important for datasets that have 'multiple' languages, such as Norwegian.
-    # See: https://github.com/pemistahl/lingua-py#116-single-language-mode
-    detector = (
-        LanguageDetectorBuilder.from_all_languages_with_latin_script()
-        .with_preloaded_language_models()
-        .build()
-    )
-
     results: dict[str, float] = dict()
     for metric in dataset_config.task.metrics:
         # Some metrics can be computed on hardware accelerators. In this case we
@@ -135,47 +110,8 @@
 
         # The metric returns None if we are running on multi-GPU and the current
         # process is not the main process
-<<<<<<< HEAD
-        if score_dict is not None:
-            scores = score_dict[cfg.results_key]
-            confidence_values = detector.compute_language_confidence_values_in_parallel(
-                predictions
-            )
-
-            confidence_mask = []
-            # collect mask for samples with correct language
-            for confidences in confidence_values:
-                sample_confidence = sum(
-                    conf.value
-                    for conf in confidences
-                    if conf.language.iso_code_639_1 in lingua_langs
-                )
-                if sample_confidence >= MIN_CONFIDENCE_SCORE:
-                    confidence_mask.append(1)
-                else:
-                    confidence_mask.append(0)
-
-            # if scores is not an aggregate, then we multiply the sample scores with
-            # the mask
-            # otherwise we multiply the aggregate score with the proportion of samples
-            # that are in the correct language
-            if isinstance(scores, list):
-                scores_np = np.array(scores)
-                confidence_mask_np = np.array(confidence_mask)
-                corrected_scores = scores_np * confidence_mask_np
-
-                final_score = np.mean(corrected_scores).item()
-            else:
-                proportion_correct = np.mean(confidence_mask).item()
-                corrected_score = scores * proportion_correct
-
-                final_score = corrected_score
-
-            results[cfg.name] = final_score
-=======
         if score is not None:
             results[metric.name] = score
->>>>>>> 8b1a6ef1
 
     return results
 
