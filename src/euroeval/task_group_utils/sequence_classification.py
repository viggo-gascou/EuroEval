--- conflicted
+++ resolved
@@ -90,12 +90,8 @@
             predictions=predictions,
             references=label_ids,
             dataset=dataset,
-<<<<<<< HEAD
-            cache_dir=benchmark_config.cache_dir,
-=======
             dataset_config=dataset_config,
             benchmark_config=benchmark_config,
->>>>>>> ad96f315
         )
 
         # The metric returns None if we are running on multi-GPU and the current
