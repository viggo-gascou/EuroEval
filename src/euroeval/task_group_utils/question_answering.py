--- conflicted
+++ resolved
@@ -192,12 +192,8 @@
             predictions=predictions,
             references=labels,
             dataset=dataset,
-<<<<<<< HEAD
-            cache_dir=benchmark_config.cache_dir,
-=======
             dataset_config=dataset_config,
             benchmark_config=benchmark_config,
->>>>>>> ad96f315
         )
 
         # The metric returns None if we are running on multi-GPU and the current
