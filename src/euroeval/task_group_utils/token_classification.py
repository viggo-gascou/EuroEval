"""Utility functions related to the token-classification task group."""

import logging
import typing as t
from copy import deepcopy

import numpy as np

from ..exceptions import InvalidBenchmark
from ..utils import (
    extract_json_dict_from_string,
    raise_if_model_output_contains_nan_values,
)

if t.TYPE_CHECKING:
    from datasets.arrow_dataset import Dataset
    from transformers.tokenization_utils import PreTrainedTokenizer
    from transformers.tokenization_utils_base import BatchEncoding
    from transformers.trainer_utils import EvalPrediction

    from ..data_models import BenchmarkConfig, DatasetConfig, GenerativeModelOutput
    from ..types import Labels, Predictions


logger = logging.getLogger("euroeval")


def compute_metrics(
    model_outputs_and_labels: "tuple[Predictions, Labels] | EvalPrediction",
    has_misc_tags: bool,
    dataset_config: "DatasetConfig",
    benchmark_config: "BenchmarkConfig",
    dataset: "Dataset",
) -> dict[str, float]:
    """Compute the metrics needed for evaluation.

    Args:
        model_outputs_and_labels:
            The first array contains the probability predictions and the second
            array contains the true labels.
        has_misc_tags:
            Whether the dataset has MISC tags.
        dataset_config:
            The configuration of the dataset.
        benchmark_config:
            The configuration of the benchmark.
        dataset:
            The dataset used for evaluation. This is only used in case any additional
            metadata is used to compute the metrics.

    Returns:
        A dictionary with the names of the metrics as keys and the metric values as
        values.
    """
    model_outputs, labels = model_outputs_and_labels

    # If the model outputs is a pair, then the first element corresponds to the model
    # predictions
    if isinstance(model_outputs, tuple) and len(model_outputs) == 2:
        model_outputs = model_outputs[0]

    predictions: list[list[str]]
    if not isinstance(model_outputs[0][0], str):
        raw_predictions: list[list[int]] = np.argmax(model_outputs, axis=-1).tolist()

        # Remove ignored index (special tokens)
        predictions = [
            [
                dataset_config.id2label[pred_id]
                for pred_id, lbl_id in zip(pred, label)
                if lbl_id != -100
            ]
            for pred, label in zip(raw_predictions, labels)
        ]
        labels = [
            [
                (
                    dataset_config.id2label[int(lbl_id)]
                    if isinstance(lbl_id, int) or isinstance(lbl_id, np.int_)
                    else lbl_id
                )
                for lbl_id in label
                if lbl_id != -100
            ]
            for label in labels
        ]

    else:
        predictions = model_outputs  # type: ignore[assignment]

    raise_if_model_output_contains_nan_values(model_output=predictions)

    # Replace predicted tag with either MISC or O tags if they are not part of the
    # dataset
    labels_without_misc = {
        label
        for label in dataset_config.id2label.values()
        if label not in {"b-misc", "i-misc"}
    }
    ner_tag: str
    for i, prediction_list in enumerate(predictions):
        for j, ner_tag in enumerate(prediction_list):
            if ner_tag not in labels_without_misc:
                if has_misc_tags and ner_tag[:2] == "b-":
                    predictions[i][j] = "b-misc"
                elif has_misc_tags and ner_tag[:2] == "i-":
                    predictions[i][j] = "i-misc"
                else:
                    predictions[i][j] = "o"

    # Remove MISC labels from predictions
    predictions_no_misc = deepcopy(predictions)
    for i, prediction_list in enumerate(predictions_no_misc):
        for j, ner_tag in enumerate(prediction_list):
            if ner_tag[-4:] == "misc":
                predictions_no_misc[i][j] = "o"

    # Remove MISC labels from labels
    labels_no_misc: list[list[str]] = deepcopy(labels)  # type: ignore[arg-type]
    for i, label_list in enumerate(labels_no_misc):
        for j, ner_tag in enumerate(label_list):
            if (
                isinstance(ner_tag, str)
                and len(ner_tag) >= 4
                and ner_tag[-4:] == "misc"
            ):
                labels_no_misc[i][j] = "o"

    # Compute the metrics
    # We manually set the F1 metric to be 100% if both the labels and the models
    # have no NER tags in them, since this causes an error with the `compute`
    # method otherwise
    predictions_all_zero = all(
        all(ner_tag == "o" for ner_tag in prediction_list)
        for prediction_list in predictions
    )
    labels_all_zero = all(
        all(ner_tag == "o" for ner_tag in label_list) for label_list in labels
    )
    if predictions_all_zero and labels_all_zero:
        micro_f1_score: float | None = 1.0
    else:
        metric = next(
            metric
            for metric in dataset_config.task.metrics
            if metric.name == "micro_f1"
        )
        micro_f1_score = metric(
            predictions=predictions,
            references=list(labels),
            dataset=dataset,
<<<<<<< HEAD
            cache_dir=benchmark_config.cache_dir,
=======
            dataset_config=dataset_config,
            benchmark_config=benchmark_config,
>>>>>>> ad96f315
        )

    # Compute the metrics without MISC tags
    # We manually set the F1 metric to be 100% if both the labels and the models
    # have no NER tags in them, since this causes an error with the `compute`
    # method otherwise
    predictions_no_misc_all_zero = all(
        all(ner_tag == "o" for ner_tag in prediction_list)
        for prediction_list in predictions_no_misc
    )
    labels_no_misc_all_zero = all(
        all(ner_tag == "o" for ner_tag in label_list) for label_list in labels_no_misc
    )
    if predictions_no_misc_all_zero and labels_no_misc_all_zero:
        micro_f1_no_misc_score: float | None = 1.0
    else:
        metric = next(
            metric
            for metric in dataset_config.task.metrics
            if metric.name == "micro_f1_no_misc"
        )
        micro_f1_no_misc_score = metric(
            predictions=predictions_no_misc,
            references=labels_no_misc,
            dataset=dataset,
<<<<<<< HEAD
            cache_dir=benchmark_config.cache_dir,
=======
            dataset_config=dataset_config,
            benchmark_config=benchmark_config,
>>>>>>> ad96f315
        )

    # Raise error if the metrics are invalid
    if micro_f1_score is None or micro_f1_no_misc_score is None:
        raise InvalidBenchmark("The predictions and labels are not of the same length.")

    return dict(micro_f1_no_misc=micro_f1_no_misc_score, micro_f1=micro_f1_score)


def extract_labels_from_generation(
    input_batch: dict[str, list],
    model_output: "GenerativeModelOutput",
    dataset_config: "DatasetConfig",
) -> list[t.Any]:
    """Extract the predicted labels from the generated output.

    Args:
        input_batch:
            The input batch, where the keys are the feature names and the values
            are lists with the feature values.
        model_output:
            The raw generated output of the model.
        dataset_config:
            The configuration of the dataset.

    Returns:
        The predicted labels.
    """
    tokens = input_batch["tokens"]
    predicted_labels: list[list[str]] = [["o"] * len(token_ids) for token_ids in tokens]
    for idx, raw_prediction in enumerate(model_output.sequences):
        prediction_dict = extract_json_dict_from_string(s=raw_prediction)
        if prediction_dict is None:
            continue

        prompt_label_mapping = dataset_config.prompt_label_mapping
        for prompt_tag_name, named_entities in prediction_dict.items():
            if not isinstance(named_entities, list):
                logger.debug(
                    "The model produced an invalid format for the named entities. "
                    f"Expected a list but got {type(named_entities)}. Skipping."
                )
                continue
            try:
                named_entities = [str(ne) for ne in named_entities]
            except Exception:
                logger.debug(
                    "The model produced an invalid format for the named entities. "
                    f"Expected a list of strings but got {named_entities}. Skipping."
                )
                continue
            try:
                tag_name = [
                    tag[2:]
                    for tag, prompt_tag in prompt_label_mapping.items()
                    if prompt_tag == prompt_tag_name
                ][0]
            except IndexError:
                logger.debug(
                    "The model produced an invalid prompt tag name, "
                    f"{prompt_tag_name}. Skipping."
                )
                continue

            named_entities = [str(named_entity) for named_entity in named_entities]
            for named_entity in named_entities:
                for ne_idx, named_entity_word in enumerate(named_entity.split()):
                    for token_idx, token in enumerate(tokens[idx]):
                        if named_entity_word in token:
                            if ne_idx == 0:
                                predicted_labels[idx][token_idx] = f"b-{tag_name}"
                            elif (
                                predicted_labels[idx][token_idx] == "o"
                                and predicted_labels[idx][token_idx - 1][2:] == tag_name
                            ):
                                predicted_labels[idx][token_idx] = f"i-{tag_name}"
    return predicted_labels


def tokenize_and_align_labels(
    examples: dict, tokeniser: "PreTrainedTokenizer", label2id: dict[str, int]
) -> "BatchEncoding":
    """Tokenise all texts and align the labels with them.

    Args:
        examples:
            The examples to be tokenised.
        tokeniser:
            A pretrained tokeniser.
        label2id:
            A dictionary that converts NER tags to IDs.

    Returns:
        A dictionary containing the tokenized data as well as labels.
    """
    # Tokenise the texts. We use the `is_split_into_words` argument here because
    # the texts in our dataset are lists of words (with a label for each word)
    tokenized_inputs = tokeniser(
        examples["tokens"], is_split_into_words=True, truncation=True, padding=True
    )

    # Extract a mapping between all the tokens and their corresponding word. If the
    # tokeniser is of a "fast" variant then this can be accessed through the
    # `word_ids` method. Otherwise, we have to extract it manually.
    all_labels: list[list[int]] = list()
    labels: list[str]
    word_ids: list[int | None]
    for i, labels in enumerate(examples["labels"]):
        # Try to get the word IDs from the tokeniser
        try:
            word_ids = tokenized_inputs.word_ids(batch_index=i)

        # If the tokeniser is not of a "fast" variant, we have to extract the word
        # IDs manually
        except ValueError:
            # Get the list of words in the document
            words: list[str] = examples["tokens"][i]

            # Get the list of token IDs in the document
            tok_ids: list[int] = tokenized_inputs.input_ids[i]

            # Decode the token IDs
            tokens = tokeniser.convert_ids_to_tokens(tok_ids)
            assert isinstance(tokens, list)

            # Remove prefixes from the tokens
            prefixes_to_remove = ["▁", "##"]
            for tok_idx, tok in enumerate(tokens):
                if tok:
                    for prefix in prefixes_to_remove:
                        if tok.startswith(prefix):
                            tokens[tok_idx] = tok[len(prefix) :]

            # Replace UNK tokens with the correct word
            tokens = handle_unk_tokens(tokeniser=tokeniser, tokens=tokens, words=words)

            # Get list of special tokens. Some tokenisers do not record these
            # properly, which is why we convert the values to their indices and
            # then back to strings
            sp_toks = [
                tokeniser.convert_ids_to_tokens(tokeniser.convert_tokens_to_ids(sp_tok))
                for sp_tok in tokeniser.special_tokens_map.values()
            ]

            # Replace special tokens with `None`
            tokens_with_none = [None if tok in sp_toks else tok for tok in tokens]

            # Get the alignment between the words and the tokens, on a character
            # level
            word_idxs = [
                word_idx for word_idx, word in enumerate(words) for _ in str(word)
            ]
            token_idxs = [
                tok_idx
                for tok_idx, tok_or_none in enumerate(tokens_with_none)
                for _ in str(tok_or_none)
                if tok_or_none is not None
            ]
            alignment = list(zip(word_idxs, token_idxs))

            # Raise error if there are not as many characters in the words as in
            # the tokens. This can be due to the use of a different prefix.
            if len(word_idxs) != len(token_idxs):
                raise InvalidBenchmark(
                    "The tokens could not be aligned with the words during manual "
                    "word-token alignment. It seems that the tokeniser is neither "
                    "of the fast variant nor of a SentencePiece/WordPiece variant."
                )

            # Get the aligned word IDs
            word_ids = list()
            for tok_idx, tok_or_none in enumerate(tokens_with_none):
                if tok_or_none is None or tok_or_none == "":
                    word_ids.append(None)
                else:
                    word_idx = [
                        word_idx
                        for word_idx, token_idx in alignment
                        if token_idx == tok_idx
                    ][0]
                    word_ids.append(word_idx)

        previous_word_idx: int | None = None
        label_ids: list[int] = list()
        for word_id in word_ids:
            # Special tokens have a word id that is None. We set the label to -100
            # so they are automatically ignored in the loss function
            if word_id is None:
                label_ids.append(-100)

            # We set the label for the first token of each word
            elif word_id != previous_word_idx:
                label = labels[word_id]
                try:
                    label_id = label2id[label.lower()]
                except KeyError as e:
                    msg = f"The label {label} was not found in the model's config."
                    raise InvalidBenchmark(msg) from e
                label_ids.append(label_id)

            # For the other tokens in a word, we set the label to -100
            else:
                label_ids.append(-100)

            previous_word_idx = word_id

        all_labels.append(label_ids)
    tokenized_inputs["labels"] = all_labels
    return tokenized_inputs


def handle_unk_tokens(
    tokeniser: "PreTrainedTokenizer", tokens: list[str], words: list[str]
) -> list[str]:
    """Replace unknown tokens in the tokens with the corresponding word.

    Args:
        tokeniser:
            The tokeniser used to tokenise the words.
        tokens:
            The list of tokens.
        words:
            The list of words.

    Returns:
        The list of tokens with unknown tokens replaced by the corresponding word.
    """
    # Locate the token indices of the unknown tokens
    token_unk_idxs = [i for i, tok in enumerate(tokens) if tok == tokeniser.unk_token]

    # Locate the word indices of the words which contain an unknown token
    word_unk_idxs = [
        i
        for i, word in enumerate(words)
        if tokeniser.unk_token
        in tokeniser.convert_ids_to_tokens(
            tokeniser.encode(word, add_special_tokens=False)
        )
    ]

    # Iterate over the token index and word index pairs
    for tok_idx, word_idx in zip(token_unk_idxs, word_unk_idxs):
        # Fetch the word
        word = words[word_idx]

        # Tokenise the word, which is now a list containing at least one UNK token
        tokens_with_unk = tokeniser.convert_ids_to_tokens(
            tokeniser.encode(word, add_special_tokens=False)
        )

        # Iterate over the tokens in the word
        for possible_unk_token in tokens_with_unk:
            # If the token is not an UNK token then we remove the first occurence
            # of the content of this token from the word. The result of the `word`
            # variable will be the content of the UNK token.
            # NOTE: This is a bit hacky and not bulletproof. For instance, if the
            # word is "1925-1950" and the tokeniser splits it into ["[UNK]", "-",
            # "19", "50"], then the result will be 2519 instead of 1925. This
            # happens almost never, however, so we can live with it.
            if possible_unk_token != tokeniser.unk_token:
                word = word.replace(possible_unk_token, "", 1)

        # Replace the token with the word
        tokens[tok_idx] = word

    return tokens<|MERGE_RESOLUTION|>--- conflicted
+++ resolved
@@ -149,12 +149,8 @@
             predictions=predictions,
             references=list(labels),
             dataset=dataset,
-<<<<<<< HEAD
-            cache_dir=benchmark_config.cache_dir,
-=======
             dataset_config=dataset_config,
             benchmark_config=benchmark_config,
->>>>>>> ad96f315
         )
 
     # Compute the metrics without MISC tags
@@ -180,12 +176,8 @@
             predictions=predictions_no_misc,
             references=labels_no_misc,
             dataset=dataset,
-<<<<<<< HEAD
-            cache_dir=benchmark_config.cache_dir,
-=======
             dataset_config=dataset_config,
             benchmark_config=benchmark_config,
->>>>>>> ad96f315
         )
 
     # Raise error if the metrics are invalid
