"""Question answering Trainer subclass."""

from collections import defaultdict

import numpy as np
from datasets.arrow_dataset import Dataset
from transformers import TrainerControl
from transformers.trainer import Trainer

from .utils import get_special_token_metadata


class QuestionAnsweringTrainer(Trainer):
    """Trainer subclass for question answering tasks."""

    def __init__(self, *args, **kwargs) -> None:
        super().__init__(*args, **kwargs)

        # Get the CLS token id for the tokenizer
        special_token_metadata = get_special_token_metadata(self.tokenizer)
        self.cls_token_id = special_token_metadata["cls_token_id"]

        # Set the label names
        self.label_names = ["start_positions", "end_positions"]

    def evaluate(
        self,
        eval_dataset: Dataset | None = None,
        orig_eval_dataset: Dataset | None = None,
        ignore_keys: list[str] | None = None,
        metric_key_prefix: str = "eval",
    ):
        eval_dataloader = self.get_eval_dataloader(eval_dataset)

        # Temporarily disable metric computation, we will do it in the loop here.
        compute_metrics = self.compute_metrics  # type: ignore[has-type]
        self.compute_metrics = None
        eval_loop = (
            self.prediction_loop
            if self.args.use_legacy_prediction_loop
            else self.evaluation_loop
        )
        try:
            output = eval_loop(
                eval_dataloader,
                description="Evaluation",
                prediction_loss_only=True if compute_metrics is None else None,
                ignore_keys=ignore_keys,
                metric_key_prefix=metric_key_prefix,
            )
        finally:
            self.compute_metrics = compute_metrics

        if orig_eval_dataset is not None:
            preds_and_labels = postprocess_predictions_and_labels(
                predictions=output.predictions,
                dataset=orig_eval_dataset,
                prepared_dataset=eval_dataset,
                cls_token_index=self.cls_token_id,
            )
            output.metrics.update(self.compute_metrics(preds_and_labels))

            # Prefix all keys with metric_key_prefix + '_'
            for key in list(output.metrics.keys()):
                if not key.startswith(f"{metric_key_prefix}_"):
                    output.metrics[f"{metric_key_prefix}_{key}"] = output.metrics.pop(
                        key
                    )

        # Only the main node log the results by default
        if self.args.should_log:
            self.log(output.metrics)

<<<<<<< HEAD
        self.control: TrainerControl = self.callback_handler.on_evaluate(
            args=self.args,
            state=self.state,
            control=self.control,
            metrics=output.metrics,
=======
        self.control = self.callback_handler.on_evaluate(
            self.args,
            self.state,
            self.control,  # type: ignore[has-type]
            output.metrics,
>>>>>>> 4cc9a602
        )
        return output.metrics


def postprocess_predictions_and_labels(
    predictions: list,
    dataset: Dataset,
    prepared_dataset: Dataset,
    cls_token_index: int,
) -> tuple[list[dict], list[dict]]:
    """Postprocess the predictions and labels, to allow easier metric computation.

    Args:
        predictions:
            The predictions to postprocess.
        dataset:
            The dataset containing the examples.
        prepared_dataset:
            The dataset containing the prepared examples.
        cls_token_index:
            The index of the CLS token.

    Returns:
        The postprocessed predictions and labels.
    """
    # Extract the logits from the predictions
    all_start_logits = predictions[0]
    all_end_logits = predictions[1]

    # Build a map from an example to its corresponding features, being the blocks of
    # text from the context that we're feeding into the model. An example can have
    # multiple features/blocks if it has a long context.
    id_to_index = {k: i for i, k in enumerate(dataset["id"])}
    features_per_example = defaultdict(list)
    for i, feature in enumerate(prepared_dataset):
        id = feature["id"]
        example_index = id_to_index[id]
        features_per_example[example_index].append(i)

    # Loop over all the examples
    predictions = list()
    labels = list()
    for example_index, example in enumerate(dataset):
        # Extract the best valid answer associated with the current example
        best_answer = find_best_answer(
            all_start_logits=all_start_logits,
            all_end_logits=all_end_logits,
            prepared_dataset=prepared_dataset,
            feature_indices=features_per_example[example_index],
            context=example["context"],
            max_answer_length=30,
            num_best_logits=20,
            min_null_score=0.0,
            cls_token_index=cls_token_index,
        )

        # Create the final prediction dictionary, to be added to the list of
        # predictions
        prediction = dict(
            id=example["id"],
            prediction_text=best_answer,
            no_answer_probability=0.0,
        )

        # Add the answer to the list of predictions
        predictions.append(prediction)

        # Create the associated reference dictionary, to be added to the list of
        # references
        label = dict(
            id=example["id"],
            answers=dict(
                text=example["answers"]["text"],
                answer_start=example["answers"]["answer_start"],
            ),
        )

        # Add the answer and label to the list of predictions and labels, respectively
        labels.append(label)

    return predictions, labels


def find_best_answer(
    all_start_logits: np.ndarray,
    all_end_logits: np.ndarray,
    prepared_dataset: Dataset,
    feature_indices: list[int],
    context: str,
    max_answer_length: int,
    num_best_logits: int,
    min_null_score: float,
    cls_token_index: int,
) -> str:
    """Find the best answer for a given example.

    Args:
        all_start_logits:
            The start logits for all the features.
        all_end_logits:
            The end logits for all the features.
        prepared_dataset:
            The dataset containing the prepared examples.
        feature_indices:
            The indices of the features associated with the current example.
        context:
            The context of the example.
        max_answer_length:
            The maximum length of the answer.
        num_best_logits:
            The number of best logits to consider.
        min_null_score:
            The minimum score an answer can have.
        cls_token_index:
            The index of the CLS token.

    Returns:
        The best answer for the example.
    """
    # Loop through all the features associated to the current example
    valid_answers = list()
    for feature_index in feature_indices:
        # Get the features associated with the current example
        features = prepared_dataset[feature_index]

        # Get the predictions of the model for this feature
        start_logits = all_start_logits[feature_index]
        end_logits = all_end_logits[feature_index]

        # Update minimum null prediction
        cls_index = features["input_ids"].index(cls_token_index)
        feature_null_score = (start_logits[cls_index] + end_logits[cls_index]).item()
        if min_null_score < feature_null_score:
            min_null_score = feature_null_score

        # Find the valid answers for the feature
        valid_answers_for_feature = find_valid_answers(
            start_logits=start_logits,
            end_logits=end_logits,
            offset_mapping=features["offset_mapping"],
            context=context,
            max_answer_length=max_answer_length,
            num_best_logits=num_best_logits,
            min_null_score=min_null_score,
        )
        valid_answers.extend(valid_answers_for_feature)

    # In the very rare edge case we have not a single non-null prediction, we create a
    # fake prediction to avoid failure
    if not valid_answers:
        return ""

    # Otherwise, we select the answer with the largest score as the best answer, and
    # return it
    best_answer_dict = sorted(valid_answers, key=lambda x: x["score"], reverse=True)[0]
    return best_answer_dict["text"]


def find_valid_answers(
    start_logits: np.ndarray,
    end_logits: np.ndarray,
    offset_mapping: list[tuple[int, int]],
    context: str,
    max_answer_length: int,
    num_best_logits: int,
    min_null_score: float,
) -> list[dict]:
    """Find the valid answers from the start and end indexes.

    Args:
        start_logits:
            The logits for the start of the answer.
        end_logits:
            The logits for the end of the answer.
        offset_mapping:
            The offset mapping, being a list of pairs of integers for each token index,
            containing the start and end character index in the original context.
        max_answer_length:
            The maximum length of the answer.
        num_best_logits:
            The number of best logits to consider. Note that this function will run in
            O(`num_best_logits` ^ 2) time.
        min_null_score:
            The minimum score an answer can have.

    Returns:
        A list of the valid answers, each being a dictionary with keys "text" and
        "score", the score being the sum of the start and end logits.
    """
    # Fetch the top-k predictions for the start- and end token indices
    start_indexes = np.argsort(start_logits)[-1 : -num_best_logits - 1 : -1].tolist()
    end_indexes = np.argsort(end_logits)[-1 : -num_best_logits - 1 : -1].tolist()

    # We loop over all combinations of starting and ending indexes for valid answers
    valid_answers = list()
    for start_index in start_indexes:
        for end_index in end_indexes:
            # If the starting or ending index is out-of-scope, meaning that they are
            # either out of bounds or correspond to part of the input_ids that are not
            # in the context, then we skip this index
            if (
                start_index >= len(offset_mapping)
                or end_index >= len(offset_mapping)
                or tuple(offset_mapping[start_index]) == (-1, -1)
                or tuple(offset_mapping[end_index]) == (-1, -1)
            ):
                continue

            # Do not consider answers with a length that is either negative or greater
            # than the context length
            max_val = max_answer_length + start_index - 1
            if end_index < start_index or end_index > max_val:
                continue

            # If we got to this point then the answer is valid, so we store the
            # corresponding start- and end character indices in the original context,
            # and from these extract the answer
            start_char = offset_mapping[start_index][0]
            end_char = offset_mapping[end_index][1]
            text = context[start_char:end_char]

            # Compute the score of the answer, being the sum of the start and end
            # logits. Intuitively, this indicates how likely the answer is to be
            # correct, and allows us to pick the best valid answer.
            score = start_logits[start_index] + end_logits[end_index]

            # Add the answer to the list of valid answers, if the score is greater
            # than the minimum null score
            if score > min_null_score:
                valid_answers.append(dict(score=score, text=text))

    return valid_answers<|MERGE_RESOLUTION|>--- conflicted
+++ resolved
@@ -4,7 +4,6 @@
 
 import numpy as np
 from datasets.arrow_dataset import Dataset
-from transformers import TrainerControl
 from transformers.trainer import Trainer
 
 from .utils import get_special_token_metadata
@@ -71,19 +70,11 @@
         if self.args.should_log:
             self.log(output.metrics)
 
-<<<<<<< HEAD
-        self.control: TrainerControl = self.callback_handler.on_evaluate(
-            args=self.args,
-            state=self.state,
-            control=self.control,
-            metrics=output.metrics,
-=======
         self.control = self.callback_handler.on_evaluate(
             self.args,
             self.state,
             self.control,  # type: ignore[has-type]
             output.metrics,
->>>>>>> 4cc9a602
         )
         return output.metrics
 
