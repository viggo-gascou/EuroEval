[project]
name = "EuroEval"
version = "15.10.1.dev"
description = "The robust European language model benchmark."
readme = "README.md"
authors = [
    {name = "Dan Saattrup Nielsen", email = "dan.nielsen@alexandra.dk"},
]
maintainers = [
    {name = "Dan Saattrup Nielsen", email = "dan.nielsen@alexandra.dk"},
]
requires-python = ">=3.10,<4.0"
dependencies = [
    "torch>=2.6.0",
    "pandas>=2.2.0",
    "numpy>=1.23.0,<2.0.0",
    "transformers>=4.51.0",
    "accelerate>=0.34.2",
    "evaluate>=0.4.1",
    "datasets>=3.5.0",
    "click>=8.1.3",
    "pydantic>=2.6.0",
    "termcolor>=2.0.0",
    "seqeval>=1.2.2",
    "python-dotenv>=1.0.1",
    "huggingface-hub>=0.30.1",
    "pyinfer>=0.0.3",
    "sentencepiece>=0.1.96",
    "sacremoses>=0.1.1",
    "more-itertools>=10.5.0",
    "tenacity>=9.0.0",
    "litellm>=1.72.2",
    "rouge-score>=0.1.2",
    "bert-score>=0.3.13",
    "levenshtein>=0.24.0",
    "scikit-learn<1.6.0",
    "setuptools>=75.8.2",
    "demjson3>=3.0.6",
    "ollama>=0.5.1",
    "peft>=0.15.0",
<<<<<<< HEAD
    "lingua-language-detector>=2.1.0",
=======
    "protobuf>=2.0.0",
>>>>>>> 20414e10
]

[project.optional-dependencies]
generative = [
    "outlines>=0.1.11",
    "bitsandbytes>=0.43.1; platform_system == 'Linux'",
    "vllm>=0.9.1; platform_system == 'Linux'",
    "fbgemm-gpu>=1.0.0; platform_system == 'Linux'",
]
human_evaluation = [
    "gradio>=4.26.0",
]
all = [
    "outlines>=0.1.11",
    "bitsandbytes>=0.43.1; platform_system == 'Linux'",
    "vllm>=0.9.1; platform_system == 'Linux'",
    "fbgemm-gpu>=1.0.0; platform_system == 'Linux'",
    "gradio>=4.26.0",
]
test = [
    "gradio>=4.26.0",
]

[project.urls]
Repository = "https://github.com/EuroEval/EuroEval"
Issues = "https://github.com/EuroEval/EuroEval/issues"

[project.license]
file = "LICENSE"

[project.scripts]
euroeval = "euroeval.cli:benchmark"
scandeval = "euroeval.cli:benchmark"
human_evaluate = "euroeval.human_evaluation:main"

[tool.uv]
dev-dependencies = [
    "pytest>=8.3.3",
    "pytest-cov>=5.0.0",
    "pre-commit>=3.8.0",
    "readme-coverage-badger>=0.1.2",
    "click>=8.1.7",
    "ruff>=0.7.1",
    "mypy>=1.15.0",
    "nbstripout>=0.7.1",
    "coverage>=5.5",
    "lxml>=5.1.0",
    "mkdocs-material>=9.5.45",
    "mkdocs-include-markdown-plugin>=7.0.1",
    "mkdocs-include-dir-to-nav>=1.2.0",
    "mkapi>=3.0.22",
    "pip>=24.3.1",
    "setuptools>=75.6.0",
    "cffi>=1.17.1",
    "cryptography>=44.0.0",
    "pycparser>=2.22",
    "types-aiofiles>=24.1.0.20241221",
    "types-cffi>=1.16.0.20241221",
    "types-pyopenssl>=24.1.0.20240722",
    "types-pytz>=2024.2.0.20241221",
    "types-pyyaml>=6.0.12.20241230",
    "types-redis>=4.6.0.20241004",
    "types-requests>=2.32.0.20241016",
    "types-tabulate>=0.9.0.20241207",
    "types-setuptools>=75.8.0.20250110",
    "types-ujson>=5.10.0.20240515",
    "types-simplejson>=3.2.0.2025032",
    "debugpy>=1.8.13",
]

[tool.ruff]
target-version = "py310"
line-length = 88
exclude = [
    ".git",
    ".mypy_cache",
    ".pytest_cache",
    ".ruff_cache",
    ".euroeval_cache",
    ".venv",
]
extend-include = [
    "*.ipynb",
]

[tool.ruff.format]
quote-style = "double"
indent-style = "space"
docstring-code-format = true
skip-magic-trailing-comma = true

[tool.ruff.lint]
select = [
    # isort (imports)
    "I",
    # pydocstyle (docstrings)
    "D",
    # pycodestyle errors and warnings (PEP8)
    "E",
    "W",
    # flake-annotations (type hints)
    "ANN",
    # Pyflakes
    "F",
]
ignore = [
    # Type annotations for "self" arguments
    "ANN101",
    # Type annotations for "cls" arguments
    "ANN102",
    # Type annotations for *args
    "ANN002",
    # Type annotations for **kwargs
    "ANN003",
    # Docstrings for **kwargs
    "D417",
]

[tool.ruff.lint.extend-per-file-ignores]
"__init__.py" = [
    "F401",
]
"src/scripts/main.py" = [
    "I",
]

[tool.ruff.lint.isort]
split-on-trailing-comma = false

[tool.ruff.lint.pydocstyle]
convention = "google"

[tool.pytest.ini_options]
minversion = "7.0"
addopts = [
    "--cov=src/euroeval",
    "--color=yes",
]
xfail_strict = true
filterwarnings = [
    "error",
    "ignore::UserWarning",
    "ignore::DeprecationWarning",
    "ignore::PendingDeprecationWarning",
    "ignore::ImportWarning",
    "ignore::ResourceWarning",
    "ignore::FutureWarning",
]
log_cli_level = "info"
testpaths = [
    "tests",
    "src/euroeval",
]

[build-system]
requires = ["hatchling"]
build-backend = "hatchling.build"<|MERGE_RESOLUTION|>--- conflicted
+++ resolved
@@ -38,11 +38,8 @@
     "demjson3>=3.0.6",
     "ollama>=0.5.1",
     "peft>=0.15.0",
-<<<<<<< HEAD
     "lingua-language-detector>=2.1.0",
-=======
     "protobuf>=2.0.0",
->>>>>>> 20414e10
 ]
 
 [project.optional-dependencies]
